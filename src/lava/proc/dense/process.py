--- conflicted
+++ resolved
@@ -169,10 +169,7 @@
                          num_message_bits=num_message_bits,
                          log_config=log_config,
                          learning_rule=learning_rule,
-<<<<<<< HEAD
                          graded_spike_cfg=graded_spike_cfg,
-                         **kwargs)
-=======
                          **kwargs)
 
 
@@ -263,5 +260,4 @@
                                  f"{delays}.")
             if delays.dtype != int:
                 raise ValueError("DelayDense Process 'delays' expects integer "
-                                 f"value(s), got {delays}.")
->>>>>>> e15b9367
+                                 f"value(s), got {delays}.")