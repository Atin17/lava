--- conflicted
+++ resolved
@@ -59,48 +59,6 @@
                  num_message_bits: ty.Optional[int] = 0,
                  log_config: ty.Optional[LogConfig] = None,
                  **kwargs) -> None:
-<<<<<<< HEAD
-        """Dense connections between neurons. Realizes the following abstract
-        behavior: a_out = weights * s_in
-
-    Parameters
-    ----------
-    weights : numpy.ndarray
-        2D connection weight matrix of form (num_flat_output_neurons,
-        num_flat_input_neurons) in C-order (row major).
-
-    weight_exp : int, optional
-        Shared weight exponent of base 2 used to scale magnitude of
-        weights, if needed. Mostly for fixed point implementations.
-        Unnecessary for floating point implementations.
-        Default value is 0.
-
-    num_weight_bits : int, optional
-        Shared weight width/precision used by weight. Mostly for fixed
-        point implementations. Unnecessary for floating point
-        implementations.
-        Default is for weights to use full 8 bit precision.
-
-    sign_mode : SignMode, optional
-        Shared indicator whether synapse is of type SignMode.NULL,
-        SignMode.MIXED, SignMode.EXCITATORY, or SignMode.INHIBITORY. If
-        SignMode.MIXED, the sign of the weight is
-        included in the weight bits and the fixed point weight used for
-        inference is scaled by 2.
-        Unnecessary for floating point implementations.
-
-        In the fixed point implementation, weights are scaled according to
-        the following equations:
-        w_scale = 8 - num_weight_bits + weight_exp + isMixed()
-        weights = weights * (2 ** w_scale)
-
-    num_message_bits : int, optional
-        Determines whether the Dense Process deals with the incoming
-        spikes as binary spikes (num_message_bits = 0) or as graded
-        spikes (num_message_bits > 0). Default is 0.
-        """
-=======
->>>>>>> 79e4202b
 
         super().__init__(weights=weights,
                          num_message_bits=num_message_bits,
