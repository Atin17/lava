--- conflicted
+++ resolved
@@ -5,13 +5,8 @@
 import numpy as np
 
 from lava.magma.core.model.py.connection import (
-<<<<<<< HEAD
     PlasticConnectionModelFloat,
     PlasticConnectionModelBitApproximate,
-=======
-    ConnectionModelFloat,
-    ConnectionModelBitApproximate,
->>>>>>> 41f56f0e
 )
 from lava.magma.core.sync.protocols.loihi_protocol import LoihiProtocol
 from lava.magma.core.model.py.ports import PyInPort, PyOutPort
@@ -24,12 +19,6 @@
     truncate_weights, clip_weights
 
 
-<<<<<<< HEAD
-=======
-@implements(proc=Dense, protocol=LoihiProtocol)
-@requires(CPU)
-@tag("floating_pt")
->>>>>>> 41f56f0e
 class PyDenseModelFloat(PyLoihiProcessModel):
     """Implementation of Conn Process with Dense synaptic connections in
     floating point precision. This short and simple ProcessModel can be used
@@ -60,15 +49,11 @@
 
 @implements(proc=Dense, protocol=LoihiProtocol)
 @requires(CPU)
-<<<<<<< HEAD
 @tag("floating_pt")
 class StaticPyDenseModelFloat(PyDenseModelFloat):
     pass
 
 
-=======
-@tag("bit_accurate_loihi", "fixed_pt")
->>>>>>> 41f56f0e
 class PyDenseModelBitAcc(PyLoihiProcessModel):
     """Implementation of Conn Process with Dense synaptic connections that is
     bit-accurate with Loihi's hardware implementation of Dense, which means,
@@ -84,13 +69,12 @@
     num_message_bits: np.ndarray = LavaPyType(np.ndarray, int, precision=5)
 
     def __init__(self, proc_params):
-        super(PyDenseModelBitAcc, self).__init__(proc_params)
+        super().__init__(proc_params)
         # Flag to determine whether weights have already been scaled.
         self.weights_set = False
 
     def run_spk(self):
         self.weight_exp: int = self.proc_params.get("weight_exp", 0)
-<<<<<<< HEAD
 
         # Since this Process has no learning, weights are assumed to be static
         # and only require scaling on the first timestep of run_spk().
@@ -155,42 +139,10 @@
             self.a_buff = self.weights[:, s_in].sum(axis=1)
 
         super().run_spk(s_in)
-=======
-
-        # Since this Process has no learning, weights are assumed to be static
-        # and only require scaling on the first timestep of run_spk().
-        if not self.weights_set:
-            num_weight_bits: int = self.proc_params.get("num_weight_bits", 8)
-            sign_mode: SignMode = self.proc_params.get("sign_mode") \
-                or determine_sign_mode(self.weights)
-
-            self.weights = clip_weights(self.weights, sign_mode, num_bits=8)
-            self.weights = truncate_weights(self.weights,
-                                            sign_mode,
-                                            num_weight_bits)
-            self.weights_set = True
-
-        # The a_out sent at each timestep is a buffered value from dendritic
-        # accumulation at timestep t-1. This prevents deadlocking in
-        # networks with recurrent connectivity structures.
-        self.a_out.send(self.a_buff)
-        if self.num_message_bits.item() > 0:
-            s_in = self.s_in.recv()
-            a_accum = self.weights.dot(s_in)
-        else:
-            s_in = self.s_in.recv().astype(bool)
-            a_accum = self.weights[:, s_in].sum(axis=1)
-        self.a_buff = (
-            np.left_shift(a_accum, self.weight_exp)
-            if self.weight_exp > 0
-            else np.right_shift(a_accum, -self.weight_exp)
-        )
->>>>>>> 41f56f0e
 
 
 @implements(proc=LearningDense, protocol=LoihiProtocol)
 @requires(CPU)
-<<<<<<< HEAD
 @tag("bit_approximate_loihi", "fixed_pt")
 class PyLearningDenseModelBitApproximate(
         PlasticConnectionModelBitApproximate, PyDenseModelBitAcc):
@@ -205,66 +157,6 @@
         self.num_weight_bits: int = self.proc_params.get("num_weight_bits", 8)
 
     def run_spk(self):
-=======
-@tag("floating_pt")
-class PyLearningDenseModelFloat(ConnectionModelFloat):
-    """Implementation of Conn Process with Dense synaptic connections in
-    floating point precision. This short and simple ProcessModel can be used
-    for quick algorithmic prototyping, without engaging with the nuances of a
-    fixed point implementation.
-    """
-
-    s_in: PyInPort = LavaPyType(PyInPort.VEC_DENSE, bool, precision=1)
-    a_out: PyOutPort = LavaPyType(PyOutPort.VEC_DENSE, float)
-    a_buff: np.ndarray = LavaPyType(np.ndarray, float)
-    # weights is a 2D matrix of form (num_flat_output_neurons,
-    # num_flat_input_neurons)in C-order (row major).
-    weights: np.ndarray = LavaPyType(np.ndarray, float)
-    num_message_bits: np.ndarray = LavaPyType(np.ndarray, int, precision=5)
-
-    def run_spk(self):
-        # The a_out sent at each timestep is a buffered value from dendritic
-        # accumulation at timestep t-1. This prevents deadlocking in
-        # networks with recurrent connectivity structures.
-        self.a_out.send(self.a_buff)
-        if self.num_message_bits.item() > 0:
-            s_in = self.s_in.recv()
-            self.a_buff = self.weights.dot(s_in)
-        else:
-            s_in = self.s_in.recv().astype(bool)
-            self.a_buff = self.weights[:, s_in].sum(axis=1)
-
-        if self._learning_rule is not None:
-            self._record_pre_spike_times(s_in)
-
-        super().run_spk()
-
-
-@implements(proc=LearningDense, protocol=LoihiProtocol)
-@requires(CPU)
-@tag("bit_approximate_loihi", "fixed_pt")
-class PyLearningDenseModelBitApproximate(ConnectionModelBitApproximate):
-    """Implementation of Conn Process with Dense synaptic connections that is
-    bit-accurate with Loihi's hardware implementation of Dense, which means,
-    it mimics Loihi behaviour bit-by-bit.
-    """
-
-    s_in: PyInPort = LavaPyType(PyInPort.VEC_DENSE, bool, precision=1)
-    a_out: PyOutPort = LavaPyType(PyOutPort.VEC_DENSE, np.int32, precision=16)
-    a_buff: np.ndarray = LavaPyType(np.ndarray, np.int32, precision=16)
-    # weights is a 2D matrix of form (num_flat_output_neurons,
-    # num_flat_input_neurons) in C-order (row major).
-    weights: np.ndarray = LavaPyType(np.ndarray, np.int32, precision=8)
-    num_message_bits: np.ndarray = LavaPyType(np.ndarray, int, precision=5)
-
-    def __init__(self, proc_params):
-        super().__init__(proc_params)
-        # Flag to determine whether weights have already been scaled.
-        self.weights_set = False
-        self.num_weight_bits: int = self.proc_params.get("num_weight_bits", 8)
-
-    def run_spk(self):
->>>>>>> 41f56f0e
         self.weight_exp: int = self.proc_params.get("weight_exp", 0)
 
         # Since this Process has no learning, weights are assumed to be static
@@ -294,11 +186,4 @@
             else np.right_shift(a_accum, -self.weight_exp)
         )
 
-<<<<<<< HEAD
-        super().run_spk(s_in)
-=======
-        if self._learning_rule is not None:
-            self._record_pre_spike_times(s_in)
-
-        super().run_spk()
->>>>>>> 41f56f0e
+        super().run_spk(s_in)