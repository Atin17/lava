--- conflicted
+++ resolved
@@ -48,19 +48,7 @@
   void* mdata;
 };
 
-<<<<<<< HEAD
-struct MetaData {
-  int64_t nd;
-  int64_t type;
-  int64_t elsize;
-  int64_t total_size;
-  std::vector<int64_t> dims;
-  std::vector<int64_t> strides;
-  void* mdata;
-};
-=======
 using MetaDataPtr = std::shared_ptr<MetaData>;
->>>>>>> 34990df4
 
 }  // namespace message_infrastructure
 
