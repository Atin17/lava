# Copyright (C) 2021-22 Intel Corporation
# SPDX-License-Identifier: BSD-3-Clause
# See: https://spdx.org/licenses/

from abc import abstractmethod
import numpy as np
import typing

from lava.magma.core.learning.learning_rule import (
    LoihiLearningRule,
    Loihi2FLearningRule,
    Loihi3FLearningRule,
)
from lava.magma.core.model.py.ports import PyInPort
from lava.magma.core.model.py.type import LavaPyType

from lava.magma.core.learning.constants import *
from lava.magma.core.learning.random import TraceRandom, ConnVarRandom
from lava.magma.core.learning.product_series import ProductSeries
from lava.magma.core.learning.learning_rule_applier import (
    AbstractLearningRuleApplier,
    LearningRuleApplierFloat,
    LearningRuleApplierBitApprox,
)
import lava.magma.core.learning.string_symbols as str_symbols
from lava.utils.weightutils import SignMode, clip_weights
from lava.magma.core.learning.utils import stochastic_round
import logging

NUM_DEPENDENCIES = len(str_symbols.DEPENDENCIES)
NUM_X_TRACES = len(str_symbols.PRE_TRACES)
NUM_Y_TRACES = len(str_symbols.POST_TRACES)


class AbstractLearningConnection:
    """Base class for learning connection ProcessModels."""

    # Learning Ports
    s_in_bap = None
    s_in_y1 = None
    s_in_y2 = None
    s_in_y3 = None

    # Learning Vars
    x0 = None
    tx = None
    x1 = None
    x2 = None

    y0 = None
    ty = None
    y1 = None
    y2 = None
    y3 = None

    tag_2 = None
    tag_1 = None

    dw = None
    dt = None
    dd = None

    x1_tau = None
    x1_impulse = None
    x2_tau = None
    x2_impulse = None

    y1_tau = None
    y1_impulse = None
    y2_tau = None
    y2_impulse = None
    y3_tau = None
    y3_impulse = None


class PyLearningConnection(AbstractLearningConnection):
    """Base class for learning connection ProcessModels in Python / CPU.

    This class provides commonly used functions for simulating the Loihi
    learning engine. It is subclasses for floating and fixed point
    simulations.

    To summarize the behavior:

    Spiking phase:
    run_spk:

        (1) (Dense) Send activations from past time step to post-synaptic
        neuron Process.
        (2) (Dense) Compute activations to be sent on next time step.
        (3) (Dense) Receive spikes from pre-synaptic neuron Process.
        (4) (Dense) Record within-epoch pre-synaptic spiking time.
        Update pre-synaptic traces if more than one spike during the epoch.
        (5) Receive spikes from post-synaptic neuron Process.
        (6) Record within-epoch pre-synaptic spiking time.
        Update pre-synaptic traces if more than one spike during the epoch.
        (7) Advance trace random generators.

    Learning phase:
    run_lrn:

        (1) Advance synaptic variable random generators.
        (2) Compute updates for each active synaptic variable,
        according to associated learning rule,
        based on the state of Vars representing dependencies and factors.
        (3) Update traces based on within-epoch spiking times and trace
        configuration parameters (impulse, decay).
        (4) Reset within-epoch spiking times and dependency Vars

    Note: The synaptic variable tag_2 currently DOES NOT induce synaptic
    delay in this connections Process. It can be adapted according to its
    learning rule (learned), but it will not affect synaptic activity.

    Parameters
    ----------
    proc_params: dict
        Parameters from the ProcessModel
    """

    def __init__(self, proc_params: dict) -> None:
        super().__init__(proc_params)

        # If there is a plasticity rule attached to the corresponding process,
        # add all necessary ports get access to all learning params
        self._learning_rule: LoihiLearningRule = proc_params["learning_rule"]
        self._shape: typing.Tuple[int, ...] = proc_params["shape"]
        self._graded_spike_cfg: GradedSpikeCfg = proc_params["graded_spike_cfg"]

        self.sign_mode = proc_params.get("sign_mode", SignMode.MIXED)

        self._store_shapes()
        self._store_impulses_and_taus()

        self._build_active_traces_per_dependency()
        self._build_active_traces()
        self._build_learning_rule_appliers()
        self._init_randoms()

    def on_var_update(self):
        """ Update the learning rule parameters when on single Var is
        updated. """

        self._learning_rule.x1_tau = self.x1_tau[0]
        self._learning_rule.x1_impulse = self.x1_impulse[0]
        self._learning_rule.x2_tau = self.x2_tau[0]
        self._learning_rule.x2_impulse = self.x2_impulse[0]

        self._learning_rule.y1_tau = self.y1_tau[0]
        self._learning_rule.y1_impulse = self.y1_impulse[0]
        self._learning_rule.y2_tau = self.y2_tau[0]
        self._learning_rule.y2_impulse = self.y2_impulse[0]
        self._learning_rule.y3_tau = self.y3_tau[0]
        self._learning_rule.y3_impulse = self.y3_impulse[0]

        self._learning_rule.dw_str = self.dw
        self._learning_rule.dd_str = self.dd
        self._learning_rule.dt_str = self.dt

        self._store_impulses_and_taus()
        self._build_active_traces_per_dependency()
        self._build_active_traces()
        self._build_learning_rule_appliers()

    def _store_shapes(self) -> None:
        """Build and store several shapes that are needed in several
        computation stages of this ProcessModel."""
        num_pre_neurons = self._shape[1]
        num_post_neurons = self._shape[0]

        # Shape: (2, num_pre_neurons)
        self._shape_x_traces = (NUM_X_TRACES, num_pre_neurons)
        # Shape: (3, 2, num_post_neurons, num_pre_neurons)
        self._shape_x_traces_per_dep_broad = (
            NUM_DEPENDENCIES,
            NUM_X_TRACES,
            num_post_neurons,
            num_pre_neurons,
        )

        # Shape: (3, num_post_neurons)
        self._shape_y_traces = (NUM_Y_TRACES, num_post_neurons)
        # Shape: (3, 3, num_post_neurons, num_pre_neurons)
        self._shape_y_traces_per_dep_broad = (
            NUM_DEPENDENCIES,
            NUM_Y_TRACES,
            num_post_neurons,
            num_pre_neurons,
        )

        # Shape: (3, 5, num_post_neurons, num_pre_neurons)
        self._shape_traces_per_dep_broad = (
            NUM_DEPENDENCIES,
            NUM_X_TRACES + NUM_Y_TRACES,
            num_post_neurons,
            num_pre_neurons,
        )

    @abstractmethod
    def _store_impulses_and_taus(self):
        pass

    def _build_active_traces_per_dependency(self) -> None:
        """Build and store boolean numpy arrays specifying which x and y
        traces are active, per dependency.

        First dimension:
        index 0 -> x0 dependency
        index 1 -> y0 dependency
        index 2 -> u dependency

        Second dimension (for x_traces):
        index 0 -> x1 trace
        index 1 -> x2 trace

        Second dimension (for y_traces):
        index 0 -> y1 trace
        index 1 -> y2 trace
        index 2 -> y3 trace
        """
        # Shape : (3, 5)
        active_traces_per_dependency = np.zeros(
            (
                len(str_symbols.DEPENDENCIES),
                len(str_symbols.PRE_TRACES) + len(str_symbols.POST_TRACES),
            ),
            dtype=bool,
        )
        for (
                dependency,
                traces,
        ) in self._learning_rule.active_traces_per_dependency.items():
            if dependency == str_symbols.X0:
                dependency_idx = 0
            elif dependency == str_symbols.Y0:
                dependency_idx = 1
            elif dependency == str_symbols.U:
                dependency_idx = 2
            else:
                raise ValueError("Unknown Dependency in ProcessModel.")

            for trace in traces:
                if trace == str_symbols.X1:
                    trace_idx = 0
                elif trace == str_symbols.X2:
                    trace_idx = 1
                elif trace == str_symbols.Y1:
                    trace_idx = 2
                elif trace == str_symbols.Y2:
                    trace_idx = 3
                elif trace == str_symbols.Y3:
                    trace_idx = 4
                else:
                    raise ValueError("Unknown Trace in ProcessModel.")

                active_traces_per_dependency[dependency_idx, trace_idx] = True

        # Shape : (3, 2)
        self._active_x_traces_per_dependency = \
            active_traces_per_dependency[:, :2]

        # Shape : (3, 3)
        self._active_y_traces_per_dependency = \
            active_traces_per_dependency[:, 2:]

    def _build_active_traces(self) -> None:
        """Build and store boolean numpy arrays specifying which x and y
        traces are active."""
        # Shape : (2, )
        self._active_x_traces = \
            (self._active_x_traces_per_dependency[0]
             | self._active_x_traces_per_dependency[1]
             | self._active_x_traces_per_dependency[2])

        # Shape : (3, )
        self._active_y_traces = \
            (self._active_y_traces_per_dependency[0]
             | self._active_y_traces_per_dependency[1]
             | self._active_y_traces_per_dependency[2])

    def _build_learning_rule_appliers(self) -> None:
        """Build and store LearningRuleApplier for each active learning
        rule in a dict mapped by the learning rule's target."""
        self._learning_rule_appliers = {
            str_symbols.SYNAPTIC_VARIABLE_VAR_MAPPING[
                target[1:]
            ]: self._create_learning_rule_applier(ps)
            for target, ps in self._learning_rule.active_product_series.items()
        }

    @abstractmethod
    def _create_learning_rule_applier(
            self, product_series: ProductSeries
    ) -> AbstractLearningRuleApplier:
        pass

    @abstractmethod
    def _init_randoms(self):
        pass

    @property
    def _x_traces(self) -> np.ndarray:
        """Get x traces.

        Returns
        ----------
        x_traces : np.ndarray
            X traces (shape: (2, num_pre_neurons)).
        """
        return np.concatenate(
            (self.x1[np.newaxis, :], self.x2[np.newaxis, :]), axis=0
        ).copy()

    def _set_x_traces(self, x_traces: np.ndarray) -> None:
        """Set x traces.

        Parameters
        ----------
        x_traces : np.ndarray
            X traces.
        """
        self.x1 = x_traces[0]
        self.x2 = x_traces[1]

    @property
    def _y_traces(self) -> np.ndarray:
        """Get y traces.

        Returns
        ----------
        y_traces : np.ndarray
            Y traces (shape: (3, num_post_neurons)).
        """
        return np.concatenate(
            (
                self.y1[np.newaxis, :],
                self.y2[np.newaxis, :],
                self.y3[np.newaxis, :],
            ),
            axis=0,
        ).copy()

    def _set_y_traces(self, y_traces: np.ndarray) -> None:
        """Set y traces.

        Parameters
        ----------
        y_traces : np.ndarray
            Y traces.
        """
        self.y1 = y_traces[0]
        self.y2 = y_traces[1]
        self.y3 = y_traces[2]

    def _within_epoch_time_step(self) -> int:
        """Compute index of current time step within the epoch.

        Result ranges from 1 to t_epoch.

        Returns
        ----------
        within_epoch_ts : int
            Within-epoch time step.
        """
        within_epoch_ts = self.time_step % self._learning_rule.t_epoch

        if within_epoch_ts == 0:
            within_epoch_ts = self._learning_rule.t_epoch

        return within_epoch_ts

    def recv_traces(self, s_in) -> None:
        """
        Function to receive and update y1, y2 and y3 traces
        from the post-synaptic neuron.

        Parameters
        ----------
        s_in : np.adarray
            Synaptic spike input
        """
        self._process_pre_spikes(s_in)
        self._update_trace_randoms()

        if isinstance(self._learning_rule, Loihi2FLearningRule):
            s_in_bap = self.s_in_bap.recv().astype(bool)
            self._process_post_spikes(s_in_bap)
        elif isinstance(self._learning_rule, Loihi3FLearningRule):
            s_in_bap = self.s_in_bap.recv().astype(bool)
            y1 = self.s_in_y1.recv()
            y2 = self.s_in_y2.recv()
            y3 = self.s_in_y3.recv()

            self._process_post_spikes(s_in_bap)

            y_traces = self._y_traces
            y_traces[0, :] = y1
            y_traces[1, :] = y2
            y_traces[2, :] = y3
            self._set_y_traces(y_traces)

        self._update_trace_randoms()

    @abstractmethod
    def _process_pre_spikes(self, s_in: np.ndarray) -> None:
        pass

    @abstractmethod
    def _process_post_spikes(self, s_in_bap: np.ndarray) -> None:
        pass

    @abstractmethod
    def _update_trace_randoms(self) -> None:
        pass

    def lrn_guard(self) -> bool:
        return self.time_step % self._learning_rule.t_epoch == 0

    def run_lrn(self) -> None:
        self._update_synaptic_variable_random()
        self._update_dependencies()
        x_traces_history, y_traces_history = self._compute_trace_histories()
        self._update_traces(x_traces_history, y_traces_history)
        self._apply_learning_rules(x_traces_history, y_traces_history)
        self._reset_dependencies_and_spike_times()

    @abstractmethod
    def _update_synaptic_variable_random(self) -> None:
        pass

    def _update_dependencies(self) -> None:
        self.x0[self.tx > 0] = True
        self.y0[self.ty > 0] = True

    @abstractmethod
    def _compute_trace_histories(self) -> typing.Tuple[np.ndarray, np.ndarray]:
        pass

    def _update_traces(
        self, x_traces_history: np.ndarray, y_traces_history: np.ndarray
    ) -> None:
        """Update x and y traces to last values in the epoch history.

        Parameters
        ----------
        x_traces_history : ndarray
            History of x trace values within the epoch.
        y_traces_history : np.ndarray
            History of y trace values within the epoch.
        """
        # set traces to last value
        self._set_x_traces(x_traces_history[-1])
        if isinstance(self._learning_rule, Loihi2FLearningRule):
            self._set_y_traces(y_traces_history[-1])

    @abstractmethod
    def _apply_learning_rules(
        self, x_traces_history: np.ndarray, y_traces_history: np.ndarray
    ) -> None:
        pass

    def _extract_applier_evaluated_traces(
        self, x_traces_history: np.ndarray, y_traces_history: np.ndarray
    ) -> typing.Dict[str, np.ndarray]:
        """Extract x and y trace values on time steps derived from each of
        allowed dependencies.

        Parameters
        ----------
        x_traces_history : ndarray
            History of x trace values within the epoch.
        y_traces_history : np.ndarray
            History of y trace values within the epoch.

        Returns
        ----------
        evaluated_traces : dict
            x and y traces evaluated on time steps derived from dependencies
        """
        evaluated_traces = {
            # Shape : (1, num_pre_neurons)
            "x1_x0": x_traces_history[self.tx, 0].diagonal()[np.newaxis, :],
            # Shape : (1, num_pre_neurons)
            "x2_x0": x_traces_history[self.tx, 1].diagonal()[np.newaxis, :],
            # Shape : (num_post_neurons, num_pre_neurons)
            "y1_x0": y_traces_history[self.tx, 0].T,
            # Shape : (num_post_neurons, num_pre_neurons)
            "y2_x0": y_traces_history[self.tx, 1].T,
            # Shape : (num_post_neurons, num_pre_neurons)
            "y3_x0": y_traces_history[self.tx, 2].T,
            # Shape : (num_post_neurons, num_pre_neurons)
            "x1_y0": x_traces_history[self.ty, 0],
            # Shape : (num_post_neurons, num_pre_neurons)
            "x2_y0": x_traces_history[self.ty, 1],
            # Shape : (num_post_neurons, 1)
            "y1_y0": y_traces_history[self.ty, 0].diagonal()[:, np.newaxis],
            # Shape : (num_post_neurons, 1)
            "y2_y0": y_traces_history[self.ty, 1].diagonal()[:, np.newaxis],
            # Shape : (num_post_neurons, 1)
            "y3_y0": y_traces_history[self.ty, 2].diagonal()[:, np.newaxis],
            # Shape : (1, num_pre_neurons)
            "x1_u": x_traces_history[-1, 0][np.newaxis, :],
            # Shape : (1, num_pre_neurons)
            "x2_u": x_traces_history[-1, 1][np.newaxis, :],
            # Shape : (num_post_neurons, 1)
            "y1_u": y_traces_history[-1, 0][:, np.newaxis],
            # Shape : (num_post_neurons, 1)
            "y2_u": y_traces_history[-1, 1][:, np.newaxis],
            # Shape : (num_post_neurons, 1)
            "y3_u": y_traces_history[-1, 2][:, np.newaxis],
        }

        return evaluated_traces

    def _reset_dependencies_and_spike_times(self) -> None:
        """Reset all dependencies and within-epoch spike times."""
        self.x0 = np.zeros_like(self.x0)
        self.y0 = np.zeros_like(self.y0)

        self.tx = np.zeros_like(self.tx)
        self.ty = np.zeros_like(self.ty)


class LearningConnectionModelBitApproximate(PyLearningConnection):
    """Fixed-point, bit-approximate implementation of the Connection base
    class.

    This class implements the learning simulation with integer and fixed
    point arithmetic but does not implement the exact behavior of Loihi.
    Nevertheless, the results are comparable to those by Loihi.

    To summarize the behavior:

    Spiking phase:
    run_spk:

        (1) (Dense) Send activations from past time step to post-synaptic
        neuron Process.
        (2) (Dense) Compute activations to be sent on next time step.
        (3) (Dense) Receive spikes from pre-synaptic neuron Process.
        (4) (Dense) Record within-epoch pre-synaptic spiking time.
        Update pre-synaptic traces if more than one spike during the epoch.
        (5) Receive spikes from post-synaptic neuron Process.
        (6) Record within-epoch pre-synaptic spiking time.
        Update pre-synaptic traces if more than one spike during the epoch.
        (7) Advance trace random generators.

    Learning phase:
    run_lrn:

        (1) Advance synaptic variable random generators.
        (2) Compute updates for each active synaptic variable,
        according to associated learning rule,
        based on the state of Vars representing dependencies and factors.
        (3) Update traces based on within-epoch spiking times and trace
        configuration parameters (impulse, decay).
        (4) Reset within-epoch spiking times and dependency Vars

    Note: The synaptic variable tag_2 currently DOES NOT induce synaptic
    delay in this connections Process. It can be adapted according to its
    learning rule (learned), but it will not affect synaptic activity.

    Parameters
    ----------
    proc_params: dict
        Parameters from the ProcessModel
    """

    # Learning Ports
    s_in_bap: PyInPort = LavaPyType(PyInPort.VEC_DENSE, bool, precision=1)
    s_in_y1: PyInPort = LavaPyType(PyInPort.VEC_DENSE, np.int32, precision=7)
    s_in_y2: PyInPort = LavaPyType(PyInPort.VEC_DENSE, np.int32, precision=7)
    s_in_y3: PyInPort = LavaPyType(PyInPort.VEC_DENSE, np.int32, precision=7)

    # Learning Vars
    x0: np.ndarray = LavaPyType(np.ndarray, bool)
    tx: np.ndarray = LavaPyType(np.ndarray, int, precision=6)
    x1: np.ndarray = LavaPyType(np.ndarray, int, precision=7)
    x2: np.ndarray = LavaPyType(np.ndarray, int, precision=7)

    y0: np.ndarray = LavaPyType(np.ndarray, bool)
    ty: np.ndarray = LavaPyType(np.ndarray, int, precision=6)
    y1: np.ndarray = LavaPyType(np.ndarray, int, precision=7)
    y2: np.ndarray = LavaPyType(np.ndarray, int, precision=7)
    y3: np.ndarray = LavaPyType(np.ndarray, int, precision=7)

    tag_2: np.ndarray = LavaPyType(np.ndarray, int, precision=6)
    tag_1: np.ndarray = LavaPyType(np.ndarray, int, precision=8)

    dw: str = LavaPyType(str, str)
    dd: str = LavaPyType(str, str)
    dt: str = LavaPyType(str, str)

    x1_tau: np.ndarray = LavaPyType(np.ndarray, int, precision=8)
    x1_impulse: np.ndarray = LavaPyType(np.ndarray, int, precision=8)
    x2_tau: np.ndarray = LavaPyType(np.ndarray, int, precision=8)
    x2_impulse: np.ndarray = LavaPyType(np.ndarray, int, precision=8)

    y1_tau: np.ndarray = LavaPyType(np.ndarray, int, precision=8)
    y1_impulse: np.ndarray = LavaPyType(np.ndarray, int, precision=8)
    y2_tau: np.ndarray = LavaPyType(np.ndarray, int, precision=8)
    y2_impulse: np.ndarray = LavaPyType(np.ndarray, int, precision=8)
    y3_tau: np.ndarray = LavaPyType(np.ndarray, int, precision=8)
    y3_impulse: np.ndarray = LavaPyType(np.ndarray, int, precision=8)

    def _store_impulses_and_taus(self) -> None:
        """Build and store integer ndarrays representing x and y
        impulses and taus."""
        x_impulses = np.array(
            [self._learning_rule.x1_impulse, self._learning_rule.x2_impulse]
        )
        self._x_impulses_int, self._x_impulses_frac = self._decompose_impulses(
            x_impulses
        )
        self._x_taus = np.array(
            [self._learning_rule.x1_tau, self._learning_rule.x2_tau]
        )

        y_impulses = np.array(
            [
                self._learning_rule.y1_impulse,
                self._learning_rule.y2_impulse,
                self._learning_rule.y3_impulse,
            ]
        )
        self._y_impulses_int, self._y_impulses_frac = self._decompose_impulses(
            y_impulses
        )
        self._y_taus = np.array(
            [
                self._learning_rule.y1_tau,
                self._learning_rule.y2_tau,
                self._learning_rule.y3_tau,
            ]
        )

    @staticmethod
    def _decompose_impulses(
            impulses: np.ndarray,
    ) -> typing.Tuple[np.ndarray, np.ndarray]:
        """Decompose float impulse values into integer and fractional parts.

        Parameters
        ----------
        impulses : ndarray
            Impulse values.

        Returns
        ----------
        impulses_int : int
            Impulse integer values.
        impulses_frac : int
            Impulse fractional values.
        """
        impulses_int = np.floor(impulses)
        impulses_frac = np.round(
            (impulses - impulses_int) * 2 ** W_TRACE_FRACTIONAL_PART
        )

        return impulses_int.astype(int), impulses_frac.astype(int)

    def _create_learning_rule_applier(
            self, product_series: ProductSeries
    ) -> AbstractLearningRuleApplier:
        """Create a LearningRuleApplierBitApprox."""
        return LearningRuleApplierBitApprox(product_series)

    def _init_randoms(self) -> None:
        """Initialize trace and synaptic variable random generators."""
        self._x_random = TraceRandom(
            seed_trace_decay=self._learning_rule.rng_seed,
            seed_impulse_addition=self._learning_rule.rng_seed + 1,
        )

        self._y_random = TraceRandom(
            seed_trace_decay=self._learning_rule.rng_seed + 2,
            seed_impulse_addition=self._learning_rule.rng_seed + 3,
        )

        self._conn_var_random = ConnVarRandom()

    def _process_pre_spikes(self, s_in: np.ndarray) -> None:
        """Process pre-synaptic spikes.

        Four different modes of operation, based on GradedSpikeCfg value:
        (0) GradedSpikeCfg.USE_REGULAR_IMPULSE if a single pre-synaptic neuron
        spikes more than once, pre-traces are updated by their regular impulses.
        (1) GradedSpikeCfg.OVERWRITE overwrites the value of the pre-synaptic
        trace x1 by payload/2, upon spiking.
        (2) GradedSpikeCfg.ADD_WITH_SATURATION adds payload/2 to the
        pre-synaptic trace x1, upon spiking, saturates x1 to 127.
        (3) GradedSpikeCfg.ADD_WITHOUT_SATURATION adds payload/2 to the
        pre-synaptic trace x1, upon spiking, keeps only overflow from 127 in x1,
        adds regular impulse to x2 on overflow.

        Within-epoch spike times are recorded.
        With GradedSpikeCfg.ADD_WITHOUT_SATURATION, only spike times of spikes
        triggering x1 overflow and x2 impulse addition are recorded.

        Parameters
        ----------
        s_in : ndarray
            Pre-synaptic spikes.
        """
        spiked = s_in.astype(bool)

        multi_spike_x = (self.tx > 0) & spiked

        activations = s_in
        scaled_activations = np.round(activations / 2).astype(np.uint8)

        update_t_spike = spiked
        x2_update_idx = multi_spike_x

        if self._graded_spike_cfg == GradedSpikeCfg.USE_REGULAR_IMPULSE:
            self.x1[multi_spike_x] = self._add_impulse(
                self.x1[multi_spike_x],
                0,
                self._x_impulses_int[0],
                self._x_impulses_frac[0],
            )

        elif self._graded_spike_cfg == GradedSpikeCfg.OVERWRITE:
            self.x1[spiked] = scaled_activations[spiked]

        elif self._graded_spike_cfg == GradedSpikeCfg.ADD_WITH_SATURATION or \
                self._graded_spike_cfg == GradedSpikeCfg.ADD_WITHOUT_SATURATION:
            sums = (self.x1 + scaled_activations).astype(np.uint8)

            if self._graded_spike_cfg == GradedSpikeCfg.ADD_WITH_SATURATION:
                self.x1 = np.clip(sums, 0, 127)

            if self._graded_spike_cfg == GradedSpikeCfg.ADD_WITHOUT_SATURATION:
                overflow_idx = sums > 127
                update_t_spike = update_t_spike & overflow_idx
                x2_update_idx = x2_update_idx & overflow_idx

                self.x1 = sums
                self.x1[overflow_idx] -= 127

        self.x2[x2_update_idx] = self._add_impulse(
            self.x2[x2_update_idx],
            0,
            self._x_impulses_int[1],
            self._x_impulses_frac[1],
        )

        ts_offset = self._within_epoch_time_step()
        self.tx[update_t_spike] = ts_offset

    def _process_post_spikes(self, s_in_bap: np.ndarray) -> None:
        """Process post-synaptic spikes.

        Records within-epoch spiking times of post-synaptic neurons.
        If a single post-synaptic neuron spikes more than once,
        the corresponding trace is updated by its trace impulse value.

        Parameters
        ----------
        s_in_bap : ndarray
            Post-synaptic spikes.
        """
        self.y0[s_in_bap] = True
        multi_spike_y = (self.ty > 0) & s_in_bap

        y_traces = self._y_traces
        y_traces[:, multi_spike_y] = self._add_impulse(
            y_traces[:, multi_spike_y],
            self._y_random.random_impulse_addition,
            self._y_impulses_int[:, np.newaxis],
            self._y_impulses_frac[:, np.newaxis],
        )
        self._set_y_traces(y_traces)

        ts_offset = self._within_epoch_time_step()
        self.ty[s_in_bap] = ts_offset

    def _update_trace_randoms(self) -> None:
        """Update trace random generators."""
        self._x_random.advance()
        self._y_random.advance()

    def _update_synaptic_variable_random(self) -> None:
        """Update synaptic variable random generators."""
        self._conn_var_random.advance()

    def _compute_trace_histories(self) -> typing.Tuple[np.ndarray, np.ndarray]:
        """Compute history of x and y trace values within the past epoch.

        Returns
        ----------
        x_traces_history : ndarray
            History of x trace values within the epoch.
        y_traces_history : np.ndarray
            History of y trace values within the epoch.
        """
        # Gather all necessary information to decay traces
        x_traces = self._x_traces
        y_traces = self._y_traces

        t_epoch = self._learning_rule.t_epoch

        x_random = self._x_random
        y_random = self._y_random

        x_impulses_int = self._x_impulses_int[:, np.newaxis]
        y_impulses_int = self._y_impulses_int[:, np.newaxis]

        x_impulses_frac = self._x_impulses_frac[:, np.newaxis]
        y_impulses_frac = self._y_impulses_frac[:, np.newaxis]

        x_taus = self._x_taus
        y_taus = self._y_taus

        # get spike times
        t_spike_x = self.tx
        t_spike_y = self.ty

        # most naive algorithm to decay traces
<<<<<<< HEAD
        x_traces_history = np.full((t_epoch + 1,) + x_traces.shape, np.nan,
                                   dtype=int)
=======
        # TODO decay only for important time-steps
        x_traces_history = np.full(
            (t_epoch + 1,) + x_traces.shape, np.nan, dtype=int
        )
>>>>>>> 8cb67878
        x_traces_history[0] = x_traces
        y_traces_history = np.full(
            (t_epoch + 1,) + y_traces.shape, np.nan, dtype=int
        )
        y_traces_history[0] = y_traces

        for t in range(1, t_epoch + 1):
            x_traces_history[t][x_taus != 0] = self._decay_trace(
                x_traces_history[t - 1][x_taus != 0],
                1,
                x_taus[x_taus != 0][:, np.newaxis],
                x_random.random_trace_decay,
            )
            y_traces_history[t][y_taus != 0] = self._decay_trace(
                y_traces_history[t - 1][y_taus != 0],
                1,
                y_taus[y_taus != 0][:, np.newaxis],
                y_random.random_trace_decay,
            )

            # add impulses if spike happens in this timestep
            x_spike_ids = np.where(t_spike_x == t)[0]
            x_traces_history[t][:, x_spike_ids] = self._add_impulse(
                x_traces_history[t][:, x_spike_ids],
                x_random.random_impulse_addition,
                x_impulses_int,
                x_impulses_frac,
            )

            y_spike_ids = np.where(t_spike_y == t)[0]
            y_traces_history[t][:, y_spike_ids] = self._add_impulse(
                y_traces_history[t][:, y_spike_ids],
                y_random.random_impulse_addition,
                y_impulses_int,
                y_impulses_frac,
            )

        return x_traces_history, y_traces_history

    @staticmethod
    def _decay_trace(
            trace_values: np.ndarray, t: np.ndarray, taus: np.ndarray,
            random: float
    ) -> np.ndarray:
        """Stochastically decay trace to a given within-epoch time step.

        Parameters
        ----------
        trace_values : ndarray
            Trace values to decay.
        t : np.ndarray
            Time steps to advance.
        taus : int
            Trace decay time constant
        random: float
            Randomly generated number.

        Returns
        ----------
        result : ndarray
            Decayed trace values.
        """
        integer_part = np.exp(-t / taus) * trace_values
        fractional_part = integer_part % 1

        integer_part = np.floor(integer_part)
        result = stochastic_round(integer_part, random, fractional_part)

        return result

    @staticmethod
    def _add_impulse(
        trace_values: np.ndarray,
        random: int,
        impulses_int: np.ndarray,
        impulses_frac: np.ndarray,
    ) -> np.ndarray:
        """Add trace impulse impulse value and stochastically round
        the result.

        Parameters
        ----------
        trace_values : np.ndarray
            Trace values before impulse addition.
        random : int
            Randomly generated number.
        impulses_int: np.ndarray
            Trace impulses integer part.
        impulses_frac: np.ndarray
            Trace impulses fractional part.

        Returns
        ----------
        trace_new : np.ndarray
            Trace values before impulse addition and stochastic rounding.
        """
        trace_new = trace_values + impulses_int
        trace_new = stochastic_round(trace_new, random, impulses_frac)
        trace_new = np.clip(trace_new, a_min=0, a_max=2**W_TRACE - 1)

        return trace_new

    def _apply_learning_rules(
        self, x_traces_history: np.ndarray, y_traces_history: np.ndarray
    ) -> None:
        """Update all synaptic variables according to the
        LearningRuleApplier representation of their corresponding
        learning rule."""
        applier_args = self._extract_applier_args(
            x_traces_history, y_traces_history
        )

        for syn_var_name, lr_applier in self._learning_rule_appliers.items():
            syn_var = getattr(self, syn_var_name).copy()
            syn_var = np.left_shift(
                syn_var, W_ACCUMULATOR_S - W_SYN_VAR_S[syn_var_name]
            )
            syn_var = lr_applier.apply(syn_var, **applier_args)
            syn_var = self._saturate_synaptic_variable_accumulator(
                syn_var_name, syn_var
            )
            syn_var = self._stochastic_round_synaptic_variable(
                syn_var_name,
                syn_var,
                self._conn_var_random.random_stochastic_round,
            )
            syn_var = np.right_shift(
                syn_var, W_ACCUMULATOR_S - W_SYN_VAR_S[syn_var_name]
            )

            syn_var = self._saturate_synaptic_variable(syn_var_name, syn_var)
            setattr(self, syn_var_name, syn_var)

    def _extract_applier_args(
        self, x_traces_history: np.ndarray, y_traces_history: np.ndarray
    ) -> dict:
        """Extracts arguments for the LearningRuleApplierFloat.

        "u" is a scalar.
        "np" is a reference to numpy as it is needed for the evaluation of
        "np.sign()" types of call inside the applier string.

        Shapes of numpy array args:
        "x0": (1, num_neurons_pre)
        "y0": (num_neurons_post, 1)
        "weights":  (num_neurons_post, num_neurons_pre)
        "tag_2": (num_neurons_post, num_neurons_pre)
        "tag_1": (num_neurons_post, num_neurons_pre)
        "evaluated_traces": see _extract_applier_evaluated_traces method
        for details.
        """

        # Shape x0: (num_pre_neurons, ) -> (1, num_pre_neurons)
        # Shape y0: (num_post_neurons, ) -> (num_post_neurons, 1)
        # Shape weights: (num_post_neurons, num_pre_neurons)
        # Shape tag_2: (num_post_neurons, num_pre_neurons)
        # Shape tag_1: (num_post_neurons, num_pre_neurons)
        applier_args = {
            "shape": self._shape,
            "x0": self.x0[np.newaxis, :],
            "y0": self.y0[:, np.newaxis],
            "weights": self.weights,
            "tag_2": self.tag_2,
            "tag_1": self.tag_1,
            "u": 0,
        }

        if self._learning_rule.decimate_exponent is not None:
            k = self._learning_rule.decimate_exponent
            u = (
                1
                if int(self.time_step / self._learning_rule.t_epoch) % 2 ** k
                == 0
                else 0
            )

            # Shape: (0, )
            applier_args["u"] = u

        evaluated_traces = self._extract_applier_evaluated_traces(
            x_traces_history, y_traces_history
        )
        applier_args.update(evaluated_traces)

        return applier_args

    def _saturate_synaptic_variable_accumulator(
            self, synaptic_variable_name: str,
            synaptic_variable_values: np.ndarray
    ) -> np.ndarray:
        """Saturate synaptic variable accumulator.

        Checks that sign is valid.

        Parameters
        ----------
        synaptic_variable_name: str
            Synaptic variable name.
        synaptic_variable_values: ndarray
            Synaptic variable values to saturate.

        Returns
        ----------
        result : ndarray
            Saturated synaptic variable values.
        """
        # Weights
        if synaptic_variable_name == "weights":
            if self.sign_mode == SignMode.MIXED:
                return synaptic_variable_values
            elif self.sign_mode == SignMode.EXCITATORY:
                return np.maximum(0, synaptic_variable_values)
            elif self.sign_mode == SignMode.INHIBITORY:
                return np.minimum(0, synaptic_variable_values)
        # Delays
        elif synaptic_variable_name == "tag_2":
            return np.maximum(0, synaptic_variable_values)
        # Tags
        elif synaptic_variable_name == "tag_1":
            return synaptic_variable_values
        else:
            raise ValueError(
                f"synaptic_variable_name can be 'weights', "
                f"'tag_1', or 'tag_2'."
                f"Got {synaptic_variable_name=}."
            )

    @staticmethod
    def _stochastic_round_synaptic_variable(
        synaptic_variable_name: str,
        synaptic_variable_values: np.ndarray,
        random: float,
    ) -> np.ndarray:
        """Stochastically round synaptic variable after learning rule
        application.

        Parameters
        ----------
        synaptic_variable_name: str
            Synaptic variable name.
        synaptic_variable_values: ndarray
            Synaptic variable values to stochastically round.

        Returns
        ----------
        result : ndarray
            Stochastically rounded synaptic variable values.
        """
        exp_mant = 2 ** (W_ACCUMULATOR_U - W_SYN_VAR_U[synaptic_variable_name])

        integer_part = synaptic_variable_values / exp_mant
        fractional_part = integer_part % 1

        integer_part = np.floor(integer_part)
        integer_part = stochastic_round(integer_part, random, fractional_part)
        result = (integer_part * exp_mant).astype(
            synaptic_variable_values.dtype
        )

        return result

    def _saturate_synaptic_variable(
            self, synaptic_variable_name: str,
            synaptic_variable_values: np.ndarray
    ) -> np.ndarray:
        """Saturate synaptic variable.

        Checks that synaptic variable values is between bounds set by
        the hardware.

        Parameters
        ----------
        synaptic_variable_name: str
            Synaptic variable name.
        synaptic_variable_values: ndarray
            Synaptic variable values to saturate.

        Returns
        ----------
        result : ndarray
            Saturated synaptic variable values.
        """
        # Weights
        if synaptic_variable_name == "weights":
            return clip_weights(
                synaptic_variable_values,
                sign_mode=self.sign_mode,
                num_bits=W_WEIGHTS_U,
            )
        # Delays
        elif synaptic_variable_name == "tag_2":
            return np.clip(
                synaptic_variable_values, a_min=0, a_max=2 ** W_TAG_2_U - 1
            )
        # Tags
        elif synaptic_variable_name == "tag_1":
            return np.clip(
                synaptic_variable_values,
                a_min=-(2 ** W_TAG_1_U) - 1,
                a_max=2 ** W_TAG_1_U - 1,
            )
        else:
            raise ValueError(
                f"synaptic_variable_name can be 'weights', "
                f"'tag_1', or 'tag_2'."
                f"Got {synaptic_variable_name=}."
            )


class LearningConnectionModelFloat(PyLearningConnection):
    """Floating-point implementation of the Connection Process.

    This ProcessModel constitutes a behavioral implementation of Loihi synapses
    written in Python, executing on CPU, and operating in floating-point
    arithmetic.

    To summarize the behavior:

    Spiking phase:
    run_spk:

        (1) (Dense) Send activations from past time step to post-synaptic
        neuron Process.
        (2) (Dense) Compute activations to be sent on next time step.
        (3) (Dense) Receive spikes from pre-synaptic neuron Process.
        (4) (Dense) Record within-epoch pre-synaptic spiking time.
        Update pre-synaptic traces if more than one spike during the epoch.
        (5) Receive spikes from post-synaptic neuron Process.
        (6) Record within-epoch pre-synaptic spiking time.
        Update pre-synaptic traces if more than one spike during the epoch.

    Learning phase:
    run_lrn:

        (1) Compute updates for each active synaptic variable,
        according to associated learning rule,
        based on the state of Vars representing dependencies and factors.
        (2) Update traces based on within-epoch spiking times and trace
        configuration parameters (impulse, decay).
        (3) Reset within-epoch spiking times and dependency Vars

    Note: The synaptic variable tag_2 currently DOES NOT induce synaptic
    delay in this connections Process. It can be adapted according to its
    learning rule (learned), but it will not affect synaptic activity.

    Parameters
    ----------
    proc_params: dict
        Parameters from the ProcessModel
    """

    # Learning Ports
    s_in_bap: PyInPort = LavaPyType(PyInPort.VEC_DENSE, bool)
    s_in_y1: PyInPort = LavaPyType(PyInPort.VEC_DENSE, float)
    s_in_y2: PyInPort = LavaPyType(PyInPort.VEC_DENSE, float)
    s_in_y3: PyInPort = LavaPyType(PyInPort.VEC_DENSE, float)

    # Learning Vars
    x0: np.ndarray = LavaPyType(np.ndarray, bool)
    tx: np.ndarray = LavaPyType(np.ndarray, int, precision=6)
    x1: np.ndarray = LavaPyType(np.ndarray, float)
    x2: np.ndarray = LavaPyType(np.ndarray, float)

    y0: np.ndarray = LavaPyType(np.ndarray, bool)
    ty: np.ndarray = LavaPyType(np.ndarray, int, precision=6)
    y1: np.ndarray = LavaPyType(np.ndarray, float)
    y2: np.ndarray = LavaPyType(np.ndarray, float)
    y3: np.ndarray = LavaPyType(np.ndarray, float)

    tag_2: np.ndarray = LavaPyType(np.ndarray, float)
    tag_1: np.ndarray = LavaPyType(np.ndarray, float)

<<<<<<< HEAD
    def __init__(self, proc_params):
        super().__init__(proc_params)

        if self._graded_spike_cfg == GradedSpikeCfg.ADD_WITH_SATURATION or \
                self._graded_spike_cfg == GradedSpikeCfg.ADD_WITHOUT_SATURATION:
            logging.warning(
                f'The floating-pt PyProcessModel has been selected for the '
                f'LearningDense Process and '
                f'graded_spike_cfg={self._graded_spike_cfg}.')
            logging.warning(
                f'Incoming graded spike payloads (divided by 2) will be added '
                f'to the pre-trace x1, with no saturation. This will not '
                f'effect the pre-trace x2.')
            logging.warning(
                f'All incoming spikes will be considered by learning rule '
                f'Products conditioned on x0.')
=======
    dw: str = LavaPyType(str, str)
    dd: str = LavaPyType(str, str)
    dt: str = LavaPyType(str, str)

    x1_tau: np.ndarray = LavaPyType(np.ndarray, float)
    x1_impulse: np.ndarray = LavaPyType(np.ndarray, float)
    x2_tau: np.ndarray = LavaPyType(np.ndarray, float)
    x2_impulse: np.ndarray = LavaPyType(np.ndarray, float)

    y1_tau: np.ndarray = LavaPyType(np.ndarray, float)
    y1_impulse: np.ndarray = LavaPyType(np.ndarray, float)
    y2_tau: np.ndarray = LavaPyType(np.ndarray, float)
    y2_impulse: np.ndarray = LavaPyType(np.ndarray, float)
    y3_tau: np.ndarray = LavaPyType(np.ndarray, float)
    y3_impulse: np.ndarray = LavaPyType(np.ndarray, float)
>>>>>>> 8cb67878

    def _store_impulses_and_taus(self) -> None:
        """Build and store integer ndarrays representing x and y
        impulses and taus."""
        self._x_impulses = np.array(
            [self._learning_rule.x1_impulse, self._learning_rule.x2_impulse]
        )
        self._x_taus = np.array(
            [self._learning_rule.x1_tau, self._learning_rule.x2_tau]
        )

        self._y_impulses = np.array(
            [
                self._learning_rule.y1_impulse,
                self._learning_rule.y2_impulse,
                self._learning_rule.y3_impulse,
            ]
        )
        self._y_taus = np.array(
            [
                self._learning_rule.y1_tau,
                self._learning_rule.y2_tau,
                self._learning_rule.y3_tau,
            ]
        )

    def _create_learning_rule_applier(
            self, product_series: ProductSeries
    ) -> AbstractLearningRuleApplier:
        """Create a LearningRuleApplierFloat."""
        return LearningRuleApplierFloat(product_series)

    def _process_pre_spikes(self, s_in: np.ndarray) -> None:
        """Process pre-synaptic spikes.

        Four different modes of operation, based on GradedSpikeCfg value:
        (0) GradedSpikeCfg.USE_REGULAR_IMPULSE if a single pre-synaptic neuron
        spikes more than once, pre-traces are updated by their regular impulses.
        (1) GradedSpikeCfg.OVERWRITE overwrites the value of the pre-synaptic
        trace x1 by payload/2, upon spiking.

        Only in floating-pt:
            (2) & (3) GradedSpikeCfg.ADD_WITH_SATURATION &
            GradedSpikeCfg.ADD_WITHOUT_SATURATION have the same behavior:
            adds payload/2 to the pre-synaptic trace x1, upon spiking.
            x1 is not saturated.

        Within-epoch spike times are recorded.

        Parameters
        ----------
        s_in : ndarray
            Pre-synaptic spikes.
        """
        spiked = s_in.astype(bool)

        multi_spike_x = (self.tx > 0) & spiked

        scaled_activations = s_in / 2

        if self._graded_spike_cfg == GradedSpikeCfg.USE_REGULAR_IMPULSE:
            self.x1[multi_spike_x] += self._x_impulses[0]

        elif self._graded_spike_cfg == GradedSpikeCfg.OVERWRITE:
            self.x1[spiked] = scaled_activations[spiked]

        elif self._graded_spike_cfg == GradedSpikeCfg.ADD_WITH_SATURATION or \
                self._graded_spike_cfg == GradedSpikeCfg.ADD_WITHOUT_SATURATION:
            sums = self.x1 + scaled_activations

            self.x1 = sums

        self.x2[multi_spike_x] += self._x_impulses[1]

        ts_offset = self._within_epoch_time_step()
        self.tx[spiked] = ts_offset

    def _process_post_spikes(self, s_in_bap: np.ndarray) -> None:
        """Process post-synaptic spikes.

        Records within-epoch spiking times of post-synaptic neurons.
        If a single post-synaptic neuron spikes more than once,
        the corresponding trace is updated by its trace impulse value.

        Parameters
        ----------
        s_in_bap : ndarray
            Post-synaptic spikes.
        """

        self.y0[s_in_bap] = True
        multi_spike_y = (self.ty > 0) & s_in_bap

        y_traces = self._y_traces
        y_traces[:, multi_spike_y] += self._y_impulses[:, np.newaxis]
        self._set_y_traces(y_traces)

        ts_offset = self._within_epoch_time_step()
        self.ty[s_in_bap] = ts_offset

    def _compute_trace_histories(self) -> typing.Tuple[np.ndarray, np.ndarray]:
        """Compute history of x and y trace values within the past epoch.

        Returns
        ----------
        x_traces_history : ndarray
            History of x trace values within the epoch.
        y_traces_history : np.ndarray
            History of y trace values within the epoch.
        """
        # Gather all necessary information to decay traces
        x_traces = self._x_traces
        y_traces = self._y_traces

        t_epoch = self._learning_rule.t_epoch

        x_impulses = self._x_impulses[:, np.newaxis]
        y_impulses = self._y_impulses[:, np.newaxis]

        x_taus = self._x_taus
        y_taus = self._y_taus

        # get spike times
        t_spike_x = self.tx
        t_spike_y = self.ty

        # most naive algorithm to decay traces
<<<<<<< HEAD
        x_traces_history = np.full((t_epoch + 1,) + x_traces.shape, np.nan,
                                   dtype=float)
=======
        # TODO decay only for important time-steps
        x_traces_history = np.full(
            (t_epoch + 1,) + x_traces.shape, np.nan, dtype=float
        )
>>>>>>> 8cb67878
        x_traces_history[0] = x_traces
        y_traces_history = np.full(
            (t_epoch + 1,) + y_traces.shape, np.nan, dtype=float
        )
        y_traces_history[0] = y_traces

        for t in range(1, t_epoch + 1):
            x_traces_history[t][x_taus != 0] = self._decay_trace(
                x_traces_history[t - 1][x_taus != 0],
                1,
                x_taus[x_taus != 0][:, np.newaxis],
            )
            y_traces_history[t][y_taus != 0] = self._decay_trace(
                y_traces_history[t - 1][y_taus != 0],
                1,
                y_taus[y_taus != 0][:, np.newaxis],
            )

            # add impulses if spike happens in this timestep
            x_spike_ids = np.where(t_spike_x == t)[0]
            x_traces_history[t][:, x_spike_ids] += x_impulses

            y_spike_ids = np.where(t_spike_y == t)[0]
            y_traces_history[t][:, y_spike_ids] += y_impulses

        return x_traces_history, y_traces_history

    @staticmethod
    def _decay_trace(
        trace_values: np.ndarray, t: np.ndarray, taus: np.ndarray
    ) -> np.ndarray:
        """Decay trace to a given within-epoch time step.

        Parameters
        ----------
        trace_values : ndarray
            Trace values to decay.
        t : np.ndarray
            Time steps to advance.
        taus : int
            Trace decay time constant

        Returns
        ----------
        result : ndarray
            Decayed trace values.

        """
        return np.exp(-t / taus) * trace_values

    def _apply_learning_rules(
        self, x_traces_history: np.ndarray, y_traces_history: np.ndarray
    ) -> None:
        """Update all synaptic variables according to the
        LearningRuleApplier representation of their corresponding
        learning rule."""
        applier_args = self._extract_applier_args(
            x_traces_history, y_traces_history
        )

        for syn_var_name, lr_applier in self._learning_rule_appliers.items():
            syn_var = getattr(self, syn_var_name).copy()
            syn_var = lr_applier.apply(syn_var, **applier_args)
            syn_var = self._saturate_synaptic_variable(syn_var_name, syn_var)
            setattr(self, syn_var_name, syn_var)

    def _extract_applier_args(
        self, x_traces_history: np.ndarray, y_traces_history: np.ndarray
    ) -> dict:
        """Extracts arguments for the LearningRuleApplierFloat.

        "u" is a scalar.
        "np" is a reference to numpy as it is needed for the evaluation of
        "np.sign()" types of call inside the applier string.

        Shapes of numpy array args:
        "x0": (1, num_neurons_pre)
        "y0": (num_neurons_post, 1)
        "weights":  (num_neurons_post, num_neurons_pre)
        "tag_2": (num_neurons_post, num_neurons_pre)
        "tag_1": (num_neurons_post, num_neurons_pre)
        "evaluated_traces": see _extract_applier_evaluated_traces method
        for details.
        """

        # Shape x0: (num_pre_neurons, ) -> (1, num_pre_neurons)
        # Shape y0: (num_post_neurons, ) -> (num_post_neurons, 1)
        # Shape weights: (num_post_neurons, num_pre_neurons)
        # Shape tag_2: (num_post_neurons, num_pre_neurons)
        # Shape tag_1: (num_post_neurons, num_pre_neurons)
        applier_args = {
            "x0": self.x0[np.newaxis, :],
            "y0": self.y0[:, np.newaxis],
            "weights": self.weights,
            "tag_2": self.tag_2,
            "tag_1": self.tag_1,
            "u": 0,
            # Adding numpy to applier args to be able to use it for sign method
            "np": np,
        }

        if self._learning_rule.decimate_exponent is not None:
            k = self._learning_rule.decimate_exponent
            u = (
                1
                if int(self.time_step / self._learning_rule.t_epoch) % 2 ** k
                == 0
                else 0
            )

            # Shape: (0, )
            applier_args["u"] = u

        evaluated_traces = self._extract_applier_evaluated_traces(
            x_traces_history, y_traces_history
        )
        applier_args.update(evaluated_traces)

        return applier_args

    def _saturate_synaptic_variable(
            self, synaptic_variable_name: str,
            synaptic_variable_values: np.ndarray
    ) -> np.ndarray:
        """Saturate synaptic variable.

        Parameters
        ----------
        synaptic_variable_name: str
            Synaptic variable name.
        synaptic_variable_values: ndarray
            Synaptic variable values to saturate.

        Returns
        ----------
        result : ndarray
            Saturated synaptic variable values.
        """
        # Weights and Tags
        if synaptic_variable_name == "weights":
            if self.sign_mode == SignMode.MIXED:
                return synaptic_variable_values
            elif self.sign_mode == SignMode.EXCITATORY:
                return np.maximum(0, synaptic_variable_values)
            elif self.sign_mode == SignMode.INHIBITORY:
                return np.minimum(0, synaptic_variable_values)
        # Delays
        elif synaptic_variable_name == "tag_1":
            return synaptic_variable_values
        elif synaptic_variable_name == "tag_2":
            return np.maximum(0, synaptic_variable_values)
        else:
            raise ValueError(
                f"synaptic_variable_name can be 'weights', "
                f"'tag_1', or 'tag_2'."
                f"Got {synaptic_variable_name=}."
            )<|MERGE_RESOLUTION|>--- conflicted
+++ resolved
@@ -635,7 +635,7 @@
 
     @staticmethod
     def _decompose_impulses(
-            impulses: np.ndarray,
+        impulses: np.ndarray,
     ) -> typing.Tuple[np.ndarray, np.ndarray]:
         """Decompose float impulse values into integer and fractional parts.
 
@@ -653,13 +653,13 @@
         """
         impulses_int = np.floor(impulses)
         impulses_frac = np.round(
-            (impulses - impulses_int) * 2 ** W_TRACE_FRACTIONAL_PART
+            (impulses - impulses_int) * 2**W_TRACE_FRACTIONAL_PART
         )
 
         return impulses_int.astype(int), impulses_frac.astype(int)
 
     def _create_learning_rule_applier(
-            self, product_series: ProductSeries
+        self, product_series: ProductSeries
     ) -> AbstractLearningRuleApplier:
         """Create a LearningRuleApplierBitApprox."""
         return LearningRuleApplierBitApprox(product_series)
@@ -816,19 +816,11 @@
         t_spike_y = self.ty
 
         # most naive algorithm to decay traces
-<<<<<<< HEAD
         x_traces_history = np.full((t_epoch + 1,) + x_traces.shape, np.nan,
                                    dtype=int)
-=======
-        # TODO decay only for important time-steps
-        x_traces_history = np.full(
-            (t_epoch + 1,) + x_traces.shape, np.nan, dtype=int
-        )
->>>>>>> 8cb67878
         x_traces_history[0] = x_traces
-        y_traces_history = np.full(
-            (t_epoch + 1,) + y_traces.shape, np.nan, dtype=int
-        )
+        y_traces_history = np.full((t_epoch + 1,) + y_traces.shape, np.nan,
+                                   dtype=int)
         y_traces_history[0] = y_traces
 
         for t in range(1, t_epoch + 1):
@@ -1197,7 +1189,22 @@
     tag_2: np.ndarray = LavaPyType(np.ndarray, float)
     tag_1: np.ndarray = LavaPyType(np.ndarray, float)
 
-<<<<<<< HEAD
+    dw: str = LavaPyType(str, str)
+    dd: str = LavaPyType(str, str)
+    dt: str = LavaPyType(str, str)
+
+    x1_tau: np.ndarray = LavaPyType(np.ndarray, float)
+    x1_impulse: np.ndarray = LavaPyType(np.ndarray, float)
+    x2_tau: np.ndarray = LavaPyType(np.ndarray, float)
+    x2_impulse: np.ndarray = LavaPyType(np.ndarray, float)
+
+    y1_tau: np.ndarray = LavaPyType(np.ndarray, float)
+    y1_impulse: np.ndarray = LavaPyType(np.ndarray, float)
+    y2_tau: np.ndarray = LavaPyType(np.ndarray, float)
+    y2_impulse: np.ndarray = LavaPyType(np.ndarray, float)
+    y3_tau: np.ndarray = LavaPyType(np.ndarray, float)
+    y3_impulse: np.ndarray = LavaPyType(np.ndarray, float)
+
     def __init__(self, proc_params):
         super().__init__(proc_params)
 
@@ -1214,23 +1221,6 @@
             logging.warning(
                 f'All incoming spikes will be considered by learning rule '
                 f'Products conditioned on x0.')
-=======
-    dw: str = LavaPyType(str, str)
-    dd: str = LavaPyType(str, str)
-    dt: str = LavaPyType(str, str)
-
-    x1_tau: np.ndarray = LavaPyType(np.ndarray, float)
-    x1_impulse: np.ndarray = LavaPyType(np.ndarray, float)
-    x2_tau: np.ndarray = LavaPyType(np.ndarray, float)
-    x2_impulse: np.ndarray = LavaPyType(np.ndarray, float)
-
-    y1_tau: np.ndarray = LavaPyType(np.ndarray, float)
-    y1_impulse: np.ndarray = LavaPyType(np.ndarray, float)
-    y2_tau: np.ndarray = LavaPyType(np.ndarray, float)
-    y2_impulse: np.ndarray = LavaPyType(np.ndarray, float)
-    y3_tau: np.ndarray = LavaPyType(np.ndarray, float)
-    y3_impulse: np.ndarray = LavaPyType(np.ndarray, float)
->>>>>>> 8cb67878
 
     def _store_impulses_and_taus(self) -> None:
         """Build and store integer ndarrays representing x and y
@@ -1358,15 +1348,8 @@
         t_spike_y = self.ty
 
         # most naive algorithm to decay traces
-<<<<<<< HEAD
         x_traces_history = np.full((t_epoch + 1,) + x_traces.shape, np.nan,
                                    dtype=float)
-=======
-        # TODO decay only for important time-steps
-        x_traces_history = np.full(
-            (t_epoch + 1,) + x_traces.shape, np.nan, dtype=float
-        )
->>>>>>> 8cb67878
         x_traces_history[0] = x_traces
         y_traces_history = np.full(
             (t_epoch + 1,) + y_traces.shape, np.nan, dtype=float
