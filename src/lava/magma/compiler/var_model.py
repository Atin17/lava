--- conflicted
+++ resolved
@@ -266,13 +266,8 @@
 class NcSpikeIOVarModel(NcVarModel):
     msg_queue_id: int = 0
     num_message_bits: int = 8
-<<<<<<< HEAD
-    #interface: InterfaceType = InterfaceType.ETHERNET
-    interface: InterfaceType = InterfaceType.PIO
-=======
     interface: SpikeIOInterface = SpikeIOInterface.ETHERNET
     port: SpikeIOPort = SpikeIOPort.ETHERNET
->>>>>>> 0ffe2d42
     decode_config: ty.Optional[DecodeConfig] = None
     time_compare: ty.Optional[TimeCompare] = None
     spike_encoder: ty.Optional[SpikeEncoder] = None