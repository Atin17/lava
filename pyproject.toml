--- conflicted
+++ resolved
@@ -9,15 +9,12 @@
     {include = "lava", from = "src"},
     {include = "tests"}
 ]
-<<<<<<< HEAD
+
 include = ["tutorials",
            "src/lava/magma/runtime/message_infrastructure/*.so",
            "src/lava/magma/runtime/message_infrastructure/install/lib/lib*"]
-version = "0.5.1"
-=======
-include = ["tutorials"]
 version = "0.6.0"
->>>>>>> 79581069
+
 description = "A Software Framework for Neuromorphic Computing"
 homepage = "https://lava-nc.org/"
 repository = "https://github.com/lava-nc/lava"
