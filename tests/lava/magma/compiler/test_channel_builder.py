--- conflicted
+++ resolved
@@ -16,13 +16,11 @@
     RecvPort,
     create_channel
 )
-<<<<<<< HEAD
 from lava.magma.runtime.message_infrastructure.interfaces import ChannelType
-=======
 from lava.magma.runtime.message_infrastructure.shared_memory_manager import (
     SharedMemoryManager
 )
->>>>>>> 84e5ea48
+
 
 
 class MockMessageInterface:
