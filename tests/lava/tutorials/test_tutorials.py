--- conflicted
+++ resolved
@@ -275,14 +275,11 @@
         self._run_notebook(
             "three_factor_learning/tutorial01_Reward_Modulated_STDP.ipynb")
 
-<<<<<<< HEAD
-=======
     @unittest.skipIf(system_name != "linux", "Tests work on linux")
     def test_in_depth_10_custom_learning_rules(self):
         """Test tutorial sigma_delta_neurons."""
         self._run_notebook("tutorial10_sigma_delta_neurons.ipynb")
 
->>>>>>> 79e4202b
 
 if __name__ == "__main__":
     support.run_unittest(TestTutorials)